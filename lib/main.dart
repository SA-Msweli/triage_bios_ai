--- conflicted
+++ resolved
@@ -1,10 +1,4 @@
 import 'package:flutter/material.dart';
-<<<<<<< HEAD
-import 'features/triage/presentation/pages/triage_page.dart';
-import 'features/web_portal/presentation/pages/web_portal_page.dart';
-import 'features/web_portal/presentation/pages/login_page.dart';
-import 'shared/services/auth_service.dart';
-=======
 import 'package:firebase_core/firebase_core.dart';
 import 'features/dashboard/presentation/pages/dashboard_page.dart';
 import 'features/dashboard/presentation/pages/login_page.dart';
@@ -17,17 +11,10 @@
 import 'shared/middleware/auth_middleware.dart';
 import 'config/app_config.dart';
 import 'firebase_options.dart';
->>>>>>> 07fe5827
 
 void main() async {
   WidgetsFlutterBinding.ensureInitialized();
 
-<<<<<<< HEAD
-  // Initialize core services
-  await AuthService().initialize();
-
-  runApp(const TriageBiosApp());
-=======
   try {
     // Initialize configuration system
     await AppConfig.initialize();
@@ -79,7 +66,6 @@
   final authService = AuthService();
   await authService.initialize();
   await authService.createDemoUsers();
->>>>>>> 07fe5827
 }
 
 class TriageBiosApp extends StatelessWidget {
@@ -105,12 +91,6 @@
       ),
       home: const HomePage(),
       routes: {
-<<<<<<< HEAD
-        '/triage': (context) => const TriagePage(),
-        '/dashboard': (context) => const WebPortalPage(),
-        '/portal': (context) => const LoginPage(),
-        '/login': (context) => const LoginPage(),
-=======
         '/triage': (context) => const SimpleTriage(),
         '/hospital-dashboard': (context) => const SimpleDashboard(),
         '/dashboard': (context) => const DashboardPage(),
@@ -134,7 +114,6 @@
         ),
         '/admin-dashboard': (context) =>
             AuthGuard(requiredRole: 'admin', child: const RoleBasedDashboard()),
->>>>>>> 07fe5827
       },
     );
   }
@@ -210,46 +189,6 @@
 
             // Feature Cards
             Expanded(
-<<<<<<< HEAD
-              child: GridView.count(
-                crossAxisCount: 2,
-                crossAxisSpacing: 16,
-                mainAxisSpacing: 16,
-                children: [
-                  _buildFeatureCard(
-                    context,
-                    'AI Triage Assessment',
-                    'Start symptom analysis with wearable integration',
-                    Icons.assignment_ind,
-                    Colors.blue,
-                    () => Navigator.pushNamed(context, '/triage'),
-                  ),
-                  _buildFeatureCard(
-                    context,
-                    'Hospital Dashboard',
-                    'Real-time patient queue & FHIR integration',
-                    Icons.dashboard,
-                    Colors.green,
-                    () => Navigator.pushNamed(context, '/dashboard'),
-                  ),
-                  _buildFeatureCard(
-                    context,
-                    'Login Portal',
-                    'Access role-based web interface',
-                    Icons.login,
-                    Colors.purple,
-                    () => Navigator.pushNamed(context, '/portal'),
-                  ),
-                  _buildFeatureCard(
-                    context,
-                    'Consent Management',
-                    'Manage data sharing preferences',
-                    Icons.security,
-                    Colors.orange,
-                    () => _showFeatureDialog(context, 'Consent Management'),
-                  ),
-                ],
-=======
               child: LayoutBuilder(
                 builder: (context, constraints) {
                   final crossAxisCount = constraints.maxWidth > 600 ? 2 : 1;
@@ -294,7 +233,6 @@
                     ],
                   );
                 },
->>>>>>> 07fe5827
               ),
             ),
 
@@ -393,8 +331,6 @@
       ),
     );
   }
-<<<<<<< HEAD
-=======
 }
 
 // Simple placeholder pages
@@ -508,5 +444,4 @@
       ),
     );
   }
->>>>>>> 07fe5827
 }