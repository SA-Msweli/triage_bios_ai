name: triage_bios_ai
description: "Triage-BIOS.ai - Vital Intelligence for Critical Decisions"
publish_to: "none"

version: 1.0.0+1

environment:
  sdk: ^3.8.1

dependencies:
  flutter:
    sdk: flutter

  # Essential UI
  cupertino_icons: ^1.0.8

  # State Management
  flutter_bloc: ^9.1.1

  # JSON Serialization
  json_annotation: ^4.9.0

  # Multi-modal input
  image_picker: ^1.0.7
<<<<<<< HEAD
  # speech_to_text: ^6.6.0  # Temporarily disabled for Android testing
=======
  # speech_to_text: ^7.2.0 # Temporarily disabled due to Android Kotlin compatibility issues
>>>>>>> 07fe5827
  flutter_tts: ^4.0.2

  # Health & Wearables
  health: ^13.1.1

  # Location & Maps
  geolocator: ^14.0.2
  google_maps_flutter: ^2.9.0

  # Internationalization
  intl: ^0.20.2

  # Configuration & Environment
  flutter_dotenv: ^5.1.0

  # Essential utilities
  http: ^1.2.2
  dio: ^5.7.0
  shared_preferences: ^2.3.2
  logger: ^2.4.0
  equatable: ^2.0.5
  dartz: ^0.10.1
  uuid: ^4.5.1
  crypto: ^3.0.3

  # Firebase
  firebase_core: ^3.6.0
  cloud_firestore: ^5.4.4
  firebase_auth: ^5.3.1
  firebase_storage: ^12.3.2

dev_dependencies:
  flutter_test:
    sdk: flutter
  flutter_lints: ^6.0.0

  # Code Generation
  build_runner: ^2.4.13
  json_serializable: ^6.8.0

flutter:
  uses-material-design: true<|MERGE_RESOLUTION|>--- conflicted
+++ resolved
@@ -22,11 +22,7 @@
 
   # Multi-modal input
   image_picker: ^1.0.7
-<<<<<<< HEAD
-  # speech_to_text: ^6.6.0  # Temporarily disabled for Android testing
-=======
   # speech_to_text: ^7.2.0 # Temporarily disabled due to Android Kotlin compatibility issues
->>>>>>> 07fe5827
   flutter_tts: ^4.0.2
 
   # Health & Wearables
